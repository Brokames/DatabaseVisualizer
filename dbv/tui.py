--- conflicted
+++ resolved
@@ -16,11 +16,7 @@
 
 layout = Layout()
 layout.split(
-<<<<<<< HEAD
     Layout(header, name="header", size=1), Layout(body, name="main"),
-=======
-    Layout(header, name="header", size=1),
-    Layout(body, name="main"),
 )
 layout["main"].split_row(
     Layout(body, name="left", ratio=2),
@@ -30,5 +26,4 @@
     Layout(body, name="options", ratio=2),
     Layout(body, name="console", ratio=3),
     Layout(body, name="input"),
->>>>>>> 207f1137
 )