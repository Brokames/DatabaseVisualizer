--- conflicted
+++ resolved
@@ -14,11 +14,7 @@
         yield
 
     def _getch() -> str:
-<<<<<<< HEAD
-        """Get character on Windows systems."""
-=======
         """Microsoft getch()."""
->>>>>>> be39920d
         return msvcrt.getch().decode()
 
 
@@ -27,22 +23,12 @@
     import termios
     import tty
 
-<<<<<<< HEAD
-    def _getch() -> str:
-        """
-        Get character on Unix systems.
-
-        Puts the terminal into cbreak mode, meaning keys aren't echoed to the screen
-        and can be read immediately without input buffering.
-        """
-=======
     # Puts the terminal into cbreak mode, meaning keys aren't echoed to the screen
     # and can be read immediately without input buffering.
 
     @contextmanager
     def cbreak() -> ContextManager:
         """Unix cbreak()."""
->>>>>>> be39920d
         fd = sys.stdin.fileno()
         tattr = tty.tcgetattr(fd)
 
